--- conflicted
+++ resolved
@@ -1,9 +1,3 @@
-<<<<<<< HEAD
-zig-*
-.zig-*
-kcov-*
-=======
 .zig-cache
 zig-cache
-zig-out
->>>>>>> 83ac54fd
+zig-out